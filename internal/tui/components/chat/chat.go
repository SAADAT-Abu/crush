package chat

import (
	"context"
	"time"

	"github.com/charmbracelet/bubbles/v2/key"
	tea "github.com/charmbracelet/bubbletea/v2"
	"github.com/charmbracelet/crush/internal/app"
	"github.com/charmbracelet/crush/internal/llm/agent"
	"github.com/charmbracelet/crush/internal/message"
	"github.com/charmbracelet/crush/internal/pubsub"
	"github.com/charmbracelet/crush/internal/session"
	"github.com/charmbracelet/crush/internal/tui/components/chat/messages"
	"github.com/charmbracelet/crush/internal/tui/components/core/layout"
	"github.com/charmbracelet/crush/internal/tui/components/core/list"
	"github.com/charmbracelet/crush/internal/tui/styles"
	"github.com/charmbracelet/crush/internal/tui/util"
)

type SendMsg struct {
	Text        string
	Attachments []message.Attachment
}

type SessionSelectedMsg = session.Session

type SessionClearedMsg struct{}

const (
	NotFound = -1
)

// MessageListCmp represents a component that displays a list of chat messages
// with support for real-time updates and session management.
type MessageListCmp interface {
	util.Model
	layout.Sizeable
	layout.Focusable
	layout.Help

	SetSession(session.Session) tea.Cmd
}

// messageListCmp implements MessageListCmp, providing a virtualized list
// of chat messages with support for tool calls, real-time updates, and
// session switching.
type messageListCmp struct {
	app              *app.App
	width, height    int
	session          session.Session
	listCmp          list.ListModel
	previousSelected int // Last selected item index for restoring focus

	lastUserMessageTime int64
	defaultListKeyMap   list.KeyMap
}

// New creates a new message list component with custom keybindings
// and reverse ordering (newest messages at bottom).
func New(app *app.App) MessageListCmp {
	defaultListKeyMap := list.DefaultKeyMap()
	listCmp := list.New(
		list.WithGapSize(1),
		list.WithReverse(true),
		list.WithKeyMap(defaultListKeyMap),
	)
	return &messageListCmp{
		app:               app,
		listCmp:           listCmp,
		previousSelected:  list.NoSelection,
		defaultListKeyMap: defaultListKeyMap,
	}
}

// Init initializes the component.
func (m *messageListCmp) Init() tea.Cmd {
	return tea.Sequence(m.listCmp.Init(), m.listCmp.Blur())
}

// Update handles incoming messages and updates the component state.
func (m *messageListCmp) Update(msg tea.Msg) (tea.Model, tea.Cmd) {
	switch msg := msg.(type) {
	case SessionSelectedMsg:
		if msg.ID != m.session.ID {
			cmd := m.SetSession(msg)
			return m, cmd
		}
		return m, nil
	case SessionClearedMsg:
		m.session = session.Session{}
		return m, m.listCmp.SetItems([]util.Model{})

	case pubsub.Event[message.Message]:
		cmd := m.handleMessageEvent(msg)
		return m, cmd
	default:
		var cmds []tea.Cmd
		u, cmd := m.listCmp.Update(msg)
		m.listCmp = u.(list.ListModel)
		cmds = append(cmds, cmd)
		return m, tea.Batch(cmds...)
	}
}

// View renders the message list or an initial screen if empty.
<<<<<<< HEAD
func (m *messageListCmp) View() tea.View {
	t := styles.CurrentTheme()
	return tea.NewView(
		t.S().Base.
			Padding(1).
			Width(m.width).
			Height(m.height).
			Render(
				m.listCmp.View().String(),
			),
=======
func (m *messageListCmp) View() string {
	return lipgloss.JoinVertical(
		lipgloss.Left,
		m.listCmp.View(),
>>>>>>> eeeb9a03
	)
}

// handleChildSession handles messages from child sessions (agent tools).
func (m *messageListCmp) handleChildSession(event pubsub.Event[message.Message]) tea.Cmd {
	var cmds []tea.Cmd
	if len(event.Payload.ToolCalls()) == 0 {
		return nil
	}
	items := m.listCmp.Items()
	toolCallInx := NotFound
	var toolCall messages.ToolCallCmp
	for i := len(items) - 1; i >= 0; i-- {
		if msg, ok := items[i].(messages.ToolCallCmp); ok {
			if msg.GetToolCall().ID == event.Payload.SessionID {
				toolCallInx = i
				toolCall = msg
			}
		}
	}
	if toolCallInx == NotFound {
		return nil
	}
	nestedToolCalls := toolCall.GetNestedToolCalls()
	for _, tc := range event.Payload.ToolCalls() {
		found := false
		for existingInx, existingTC := range nestedToolCalls {
			if existingTC.GetToolCall().ID == tc.ID {
				nestedToolCalls[existingInx].SetToolCall(tc)
				found = true
				break
			}
		}
		if !found {
			nestedCall := messages.NewToolCallCmp(
				event.Payload.ID,
				tc,
				messages.WithToolCallNested(true),
			)
			cmds = append(cmds, nestedCall.Init())
			nestedToolCalls = append(
				nestedToolCalls,
				nestedCall,
			)
		}
	}
	toolCall.SetNestedToolCalls(nestedToolCalls)
	m.listCmp.UpdateItem(
		toolCallInx,
		toolCall,
	)
	return tea.Batch(cmds...)
}

// handleMessageEvent processes different types of message events (created/updated).
func (m *messageListCmp) handleMessageEvent(event pubsub.Event[message.Message]) tea.Cmd {
	switch event.Type {
	case pubsub.CreatedEvent:
		if event.Payload.SessionID != m.session.ID {
			return m.handleChildSession(event)
		}
		if m.messageExists(event.Payload.ID) {
			return nil
		}
		return m.handleNewMessage(event.Payload)
	case pubsub.UpdatedEvent:
		if event.Payload.SessionID != m.session.ID {
			return m.handleChildSession(event)
		}
		return m.handleUpdateAssistantMessage(event.Payload)
	}
	return nil
}

// messageExists checks if a message with the given ID already exists in the list.
func (m *messageListCmp) messageExists(messageID string) bool {
	items := m.listCmp.Items()
	// Search backwards as new messages are more likely to be at the end
	for i := len(items) - 1; i >= 0; i-- {
		if msg, ok := items[i].(messages.MessageCmp); ok && msg.GetMessage().ID == messageID {
			return true
		}
	}
	return false
}

// handleNewMessage routes new messages to appropriate handlers based on role.
func (m *messageListCmp) handleNewMessage(msg message.Message) tea.Cmd {
	switch msg.Role {
	case message.User:
		return m.handleNewUserMessage(msg)
	case message.Assistant:
		return m.handleNewAssistantMessage(msg)
	case message.Tool:
		return m.handleToolMessage(msg)
	}
	return nil
}

// handleNewUserMessage adds a new user message to the list and updates the timestamp.
func (m *messageListCmp) handleNewUserMessage(msg message.Message) tea.Cmd {
	m.lastUserMessageTime = msg.CreatedAt
	return m.listCmp.AppendItem(messages.NewMessageCmp(msg))
}

// handleToolMessage updates existing tool calls with their results.
func (m *messageListCmp) handleToolMessage(msg message.Message) tea.Cmd {
	items := m.listCmp.Items()
	for _, tr := range msg.ToolResults() {
		if toolCallIndex := m.findToolCallByID(items, tr.ToolCallID); toolCallIndex != NotFound {
			toolCall := items[toolCallIndex].(messages.ToolCallCmp)
			toolCall.SetToolResult(tr)
			m.listCmp.UpdateItem(toolCallIndex, toolCall)
		}
	}
	return nil
}

// findToolCallByID searches for a tool call with the specified ID.
// Returns the index if found, NotFound otherwise.
func (m *messageListCmp) findToolCallByID(items []util.Model, toolCallID string) int {
	// Search backwards as tool calls are more likely to be recent
	for i := len(items) - 1; i >= 0; i-- {
		if toolCall, ok := items[i].(messages.ToolCallCmp); ok && toolCall.GetToolCall().ID == toolCallID {
			return i
		}
	}
	return NotFound
}

// handleUpdateAssistantMessage processes updates to assistant messages,
// managing both message content and associated tool calls.
func (m *messageListCmp) handleUpdateAssistantMessage(msg message.Message) tea.Cmd {
	var cmds []tea.Cmd
	items := m.listCmp.Items()

	// Find existing assistant message and tool calls for this message
	assistantIndex, existingToolCalls := m.findAssistantMessageAndToolCalls(items, msg.ID)

	// Handle assistant message content
	if cmd := m.updateAssistantMessageContent(msg, assistantIndex); cmd != nil {
		cmds = append(cmds, cmd)
	}

	// Handle tool calls
	if cmd := m.updateToolCalls(msg, existingToolCalls); cmd != nil {
		cmds = append(cmds, cmd)
	}

	return tea.Batch(cmds...)
}

// findAssistantMessageAndToolCalls locates the assistant message and its tool calls.
func (m *messageListCmp) findAssistantMessageAndToolCalls(items []util.Model, messageID string) (int, map[int]messages.ToolCallCmp) {
	assistantIndex := NotFound
	toolCalls := make(map[int]messages.ToolCallCmp)

	// Search backwards as messages are more likely to be at the end
	for i := len(items) - 1; i >= 0; i-- {
		item := items[i]
		if asMsg, ok := item.(messages.MessageCmp); ok {
			if asMsg.GetMessage().ID == messageID {
				assistantIndex = i
			}
		} else if tc, ok := item.(messages.ToolCallCmp); ok {
			if tc.ParentMessageID() == messageID {
				toolCalls[i] = tc
			}
		}
	}

	return assistantIndex, toolCalls
}

// updateAssistantMessageContent updates or removes the assistant message based on content.
func (m *messageListCmp) updateAssistantMessageContent(msg message.Message, assistantIndex int) tea.Cmd {
	if assistantIndex == NotFound {
		return nil
	}

	shouldShowMessage := m.shouldShowAssistantMessage(msg)
	hasToolCallsOnly := len(msg.ToolCalls()) > 0 && msg.Content().Text == ""

	if shouldShowMessage {
		m.listCmp.UpdateItem(
			assistantIndex,
			messages.NewMessageCmp(
				msg,
			),
		)

		if msg.FinishPart() != nil && msg.FinishPart().Reason == message.FinishReasonEndTurn {
			m.listCmp.AppendItem(
				messages.NewAssistantSection(
					msg,
					time.Unix(m.lastUserMessageTime, 0),
				),
			)
		}
	} else if hasToolCallsOnly {
		m.listCmp.DeleteItem(assistantIndex)
	}

	return nil
}

// shouldShowAssistantMessage determines if an assistant message should be displayed.
func (m *messageListCmp) shouldShowAssistantMessage(msg message.Message) bool {
	return len(msg.ToolCalls()) == 0 || msg.Content().Text != "" || msg.IsThinking()
}

// updateToolCalls handles updates to tool calls, updating existing ones and adding new ones.
func (m *messageListCmp) updateToolCalls(msg message.Message, existingToolCalls map[int]messages.ToolCallCmp) tea.Cmd {
	var cmds []tea.Cmd

	for _, tc := range msg.ToolCalls() {
		if cmd := m.updateOrAddToolCall(tc, existingToolCalls, msg.ID); cmd != nil {
			cmds = append(cmds, cmd)
		}
	}

	return tea.Batch(cmds...)
}

// updateOrAddToolCall updates an existing tool call or adds a new one.
func (m *messageListCmp) updateOrAddToolCall(tc message.ToolCall, existingToolCalls map[int]messages.ToolCallCmp, messageID string) tea.Cmd {
	// Try to find existing tool call
	for index, existingTC := range existingToolCalls {
		if tc.ID == existingTC.GetToolCall().ID {
			existingTC.SetToolCall(tc)
			m.listCmp.UpdateItem(index, existingTC)
			return nil
		}
	}

	// Add new tool call if not found
	return m.listCmp.AppendItem(messages.NewToolCallCmp(messageID, tc))
}

// handleNewAssistantMessage processes new assistant messages and their tool calls.
func (m *messageListCmp) handleNewAssistantMessage(msg message.Message) tea.Cmd {
	var cmds []tea.Cmd

	// Add assistant message if it should be displayed
	if m.shouldShowAssistantMessage(msg) {
		cmd := m.listCmp.AppendItem(
			messages.NewMessageCmp(
				msg,
			),
		)
		cmds = append(cmds, cmd)
	}

	// Add tool calls
	for _, tc := range msg.ToolCalls() {
		cmd := m.listCmp.AppendItem(messages.NewToolCallCmp(msg.ID, tc))
		cmds = append(cmds, cmd)
	}

	return tea.Batch(cmds...)
}

// SetSession loads and displays messages for a new session.
func (m *messageListCmp) SetSession(session session.Session) tea.Cmd {
	if m.session.ID == session.ID {
		return nil
	}

	m.session = session
	sessionMessages, err := m.app.Messages.List(context.Background(), session.ID)
	if err != nil {
		return util.ReportError(err)
	}

	if len(sessionMessages) == 0 {
		return m.listCmp.SetItems([]util.Model{})
	}

	// Initialize with first message timestamp
	m.lastUserMessageTime = sessionMessages[0].CreatedAt

	// Build tool result map for efficient lookup
	toolResultMap := m.buildToolResultMap(sessionMessages)

	// Convert messages to UI components
	uiMessages := m.convertMessagesToUI(sessionMessages, toolResultMap)

	return m.listCmp.SetItems(uiMessages)
}

// buildToolResultMap creates a map of tool call ID to tool result for efficient lookup.
func (m *messageListCmp) buildToolResultMap(messages []message.Message) map[string]message.ToolResult {
	toolResultMap := make(map[string]message.ToolResult)
	for _, msg := range messages {
		for _, tr := range msg.ToolResults() {
			toolResultMap[tr.ToolCallID] = tr
		}
	}
	return toolResultMap
}

// convertMessagesToUI converts database messages to UI components.
func (m *messageListCmp) convertMessagesToUI(sessionMessages []message.Message, toolResultMap map[string]message.ToolResult) []util.Model {
	uiMessages := make([]util.Model, 0)

	for _, msg := range sessionMessages {
		switch msg.Role {
		case message.User:
			m.lastUserMessageTime = msg.CreatedAt
			uiMessages = append(uiMessages, messages.NewMessageCmp(msg))
		case message.Assistant:
			uiMessages = append(uiMessages, m.convertAssistantMessage(msg, toolResultMap)...)
			if msg.FinishPart() != nil && msg.FinishPart().Reason == message.FinishReasonEndTurn {
				uiMessages = append(uiMessages, messages.NewAssistantSection(msg, time.Unix(m.lastUserMessageTime, 0)))
			}
		}
	}

	return uiMessages
}

// convertAssistantMessage converts an assistant message and its tool calls to UI components.
func (m *messageListCmp) convertAssistantMessage(msg message.Message, toolResultMap map[string]message.ToolResult) []util.Model {
	var uiMessages []util.Model

	// Add assistant message if it should be displayed
	if m.shouldShowAssistantMessage(msg) {
		uiMessages = append(
			uiMessages,
			messages.NewMessageCmp(
				msg,
			),
		)
	}

	// Add tool calls with their results and status
	for _, tc := range msg.ToolCalls() {
		options := m.buildToolCallOptions(tc, msg, toolResultMap)
		uiMessages = append(uiMessages, messages.NewToolCallCmp(msg.ID, tc, options...))
		// If this tool call is the agent tool, fetch nested tool calls
		if tc.Name == agent.AgentToolName {
			nestedMessages, _ := m.app.Messages.List(context.Background(), tc.ID)
			nestedUIMessages := m.convertMessagesToUI(nestedMessages, make(map[string]message.ToolResult))
			nestedToolCalls := make([]messages.ToolCallCmp, 0, len(nestedUIMessages))
			for _, nestedMsg := range nestedUIMessages {
				if toolCall, ok := nestedMsg.(messages.ToolCallCmp); ok {
					toolCall.SetIsNested(true)
					nestedToolCalls = append(nestedToolCalls, toolCall)
				}
			}
			uiMessages[len(uiMessages)-1].(messages.ToolCallCmp).SetNestedToolCalls(nestedToolCalls)
		}
	}

	return uiMessages
}

// buildToolCallOptions creates options for tool call components based on results and status.
func (m *messageListCmp) buildToolCallOptions(tc message.ToolCall, msg message.Message, toolResultMap map[string]message.ToolResult) []messages.ToolCallOption {
	var options []messages.ToolCallOption

	// Add tool result if available
	if tr, ok := toolResultMap[tc.ID]; ok {
		options = append(options, messages.WithToolCallResult(tr))
	}

	// Add cancelled status if applicable
	if msg.FinishPart() != nil && msg.FinishPart().Reason == message.FinishReasonCanceled {
		options = append(options, messages.WithToolCallCancelled())
	}

	return options
}

// GetSize returns the current width and height of the component.
func (m *messageListCmp) GetSize() (int, int) {
	return m.width, m.height
}

// SetSize updates the component dimensions and propagates to the list component.
func (m *messageListCmp) SetSize(width int, height int) tea.Cmd {
	m.width = width
	m.height = height
	return m.listCmp.SetSize(width-2, height-2) // for padding
}

// Blur implements MessageListCmp.
func (m *messageListCmp) Blur() tea.Cmd {
	return m.listCmp.Blur()
}

// Focus implements MessageListCmp.
func (m *messageListCmp) Focus() tea.Cmd {
	return m.listCmp.Focus()
}

// IsFocused implements MessageListCmp.
func (m *messageListCmp) IsFocused() bool {
	return m.listCmp.IsFocused()
}

func (m *messageListCmp) Bindings() []key.Binding {
	return m.defaultListKeyMap.KeyBindings()
}<|MERGE_RESOLUTION|>--- conflicted
+++ resolved
@@ -104,24 +104,15 @@
 }
 
 // View renders the message list or an initial screen if empty.
-<<<<<<< HEAD
-func (m *messageListCmp) View() tea.View {
+func (m *messageListCmp) View() string {
 	t := styles.CurrentTheme()
-	return tea.NewView(
-		t.S().Base.
-			Padding(1).
-			Width(m.width).
-			Height(m.height).
-			Render(
-				m.listCmp.View().String(),
-			),
-=======
-func (m *messageListCmp) View() string {
-	return lipgloss.JoinVertical(
-		lipgloss.Left,
-		m.listCmp.View(),
->>>>>>> eeeb9a03
-	)
+	return t.S().Base.
+		Padding(1).
+		Width(m.width).
+		Height(m.height).
+		Render(
+			m.listCmp.View(),
+		)
 }
 
 // handleChildSession handles messages from child sessions (agent tools).
