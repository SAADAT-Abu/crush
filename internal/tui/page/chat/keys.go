package chat

import (
	"github.com/charmbracelet/bubbles/v2/key"
)

type KeyMap struct {
	NewSession    key.Binding
	AddAttachment key.Binding
	Cancel        key.Binding
	Tab           key.Binding
}

func DefaultKeyMap() KeyMap {
	return KeyMap{
		NewSession: key.NewBinding(
			key.WithKeys("ctrl+n"),
			key.WithHelp("ctrl+n", "new session"),
		),
		AddAttachment: key.NewBinding(
			key.WithKeys("ctrl+f"),
			key.WithHelp("ctrl+f", "add attachment"),
		),
		Cancel: key.NewBinding(
			key.WithKeys("esc"),
			key.WithHelp("esc", "cancel"),
		),
		Tab: key.NewBinding(
			key.WithKeys("tab"),
			key.WithHelp("tab", "change focus"),
		),
<<<<<<< HEAD
		FilePicker: key.NewBinding(
			key.WithKeys("ctrl+f"),
			key.WithHelp("ctrl+f", "select files to upload"),
		),
	}
}

// KeyBindings implements layout.KeyMapProvider
func (k KeyMap) KeyBindings() []key.Binding {
	return []key.Binding{
		k.NewSession,
		k.FilePicker,
		k.Cancel,
		k.Tab,
	}
}

// FullHelp implements help.KeyMap.
func (k KeyMap) FullHelp() [][]key.Binding {
	m := [][]key.Binding{}
	slice := k.KeyBindings()
	for i := 0; i < len(slice); i += 4 {
		end := min(i+4, len(slice))
		m = append(m, slice[i:end])
	}
	return m
}

// ShortHelp implements help.KeyMap.
func (k KeyMap) ShortHelp() []key.Binding {
	return []key.Binding{
		k.Tab,
=======
>>>>>>> 5b68d7a4
	}
}<|MERGE_RESOLUTION|>--- conflicted
+++ resolved
@@ -29,40 +29,5 @@
 			key.WithKeys("tab"),
 			key.WithHelp("tab", "change focus"),
 		),
-<<<<<<< HEAD
-		FilePicker: key.NewBinding(
-			key.WithKeys("ctrl+f"),
-			key.WithHelp("ctrl+f", "select files to upload"),
-		),
-	}
-}
-
-// KeyBindings implements layout.KeyMapProvider
-func (k KeyMap) KeyBindings() []key.Binding {
-	return []key.Binding{
-		k.NewSession,
-		k.FilePicker,
-		k.Cancel,
-		k.Tab,
-	}
-}
-
-// FullHelp implements help.KeyMap.
-func (k KeyMap) FullHelp() [][]key.Binding {
-	m := [][]key.Binding{}
-	slice := k.KeyBindings()
-	for i := 0; i < len(slice); i += 4 {
-		end := min(i+4, len(slice))
-		m = append(m, slice[i:end])
-	}
-	return m
-}
-
-// ShortHelp implements help.KeyMap.
-func (k KeyMap) ShortHelp() []key.Binding {
-	return []key.Binding{
-		k.Tab,
-=======
->>>>>>> 5b68d7a4
 	}
 }